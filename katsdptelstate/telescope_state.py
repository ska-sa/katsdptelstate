import redis
import struct
import time
import cPickle
import logging
<<<<<<< HEAD
import argparse
from .endpoint import Endpoint, endpoint_parser
=======
import numpy as np
>>>>>>> 4244f11f

logger = logging.getLogger(__name__)

class InvalidKeyError(Exception):
    pass

class ImmutableKeyError(Exception):
    pass

class TelescopeState(object):
    def __init__(self, endpoint='localhost', db=0):
        if not isinstance(endpoint, Endpoint):
            endpoint = endpoint_parser(default_port=None)(endpoint)
        if endpoint.port is not None:
            self._r = redis.StrictRedis(host=endpoint.host, port=endpoint.port, db=db)
        else:
            self._r = redis.StrictRedis(host=endpoint.host, db=db)
        self._ps = self._r.pubsub(ignore_subscribe_messages=True)
        self._default_channel = 'tm_info'
        self._ps.subscribe(self._default_channel)
         # subscribe to the telescope model info channel

    def _strip(self, str_val):
        if len(str_val) < 8: return None
        ts = struct.unpack('>d',str_val[:8])[0]
        try:
            ret_val = cPickle.loads(str_val[8:])
        except cPickle.UnpicklingError:
            ret_val = str_val[8:]
        return (ret_val,ts)
        
    def __getattr__(self, key):
        val = self._get(key)
        if val is None: raise AttributeError
        return val
        
    def __getitem__(self,key):
        val = self._get(key)
        if val is None: raise KeyError
        return val
    
    def send_message(self, data, channel=None):
        """Broadcast a message to all telescope model users."""
        if channel is None: channel = self._default_channel
        return self._r.publish(channel, data)
    
    def get_message(self, channel=None):
        """Get the oldest unread telescope model message."""
        if channel is None: channel = self._default_channel
        msg = self._ps.get_message(channel)
        if msg is not None: msg = msg['data']
        return msg

    def has_key(self, key_name):
        """Check to see if the specified key exists in the database."""
        self._r.exists(key_name)

    def keys(self, filter='*', show_counts=False):
        """Return a list of keys currently in the model."""
        key_list = []
        if show_counts:
            keys = self._r.keys(filter)
            for k in keys:
                try:
                    kcount = self._r.zcard(k)
                except redis.ResponseError:
                    kcount = 1
                key_list.append((k,kcount))
        else:
            key_list = self._r.keys(filter)
        return key_list
    
    def delete(self, key):
        """Remove a key, and all values, from the model."""
        return self._r.delete(key)
    
    def add(self, key, value, ts=None, immutable=False):
        """Add a new key / value pair to the model."""
        if self.__class__.__dict__.has_key(key):
            raise InvalidKeyError("The specified key already exists as a class method and thus cannot be used.")
         # check that we are not going to munge a class method
        if ts is None and not immutable: ts = time.time()
        existing_type = self._r.type(key)
        if existing_type == 'string':
            raise ImmutableKeyError("Attempt to overwrite immutable key.")
        if immutable:
            return self._r.set(key, cPickle.dumps(value))
        else:
            packed_ts = struct.pack('>d',float(ts))
            return self._r.zadd(key, 0, "{}{}".format(packed_ts,cPickle.dumps(value)))
    
    def _get(self, key):
        if self._r.exists(key):
            try:
                str_val = self._r.get(key)
                 # assume simple string type for immutable
                try:
                    return cPickle.loads(str_val)
                except cPickle.UnpicklingError:
                    return str_val
            except redis.ResponseError:
                return self._strip(self._r.zrange(key,-1,-1)[0])[0]
        return None
    
    def get(self, key, default=None):
        val = self._get(key)
        if val is None: return default
        return val
    
    def get_range(self, key, st=None, et=None, return_format=None):
        """Get the value specified by the key from the model.
        
        Parameters
        ----------
        key : string 
            database key to extract
        st : float, default None
            start time
        et: float, default None
            end time
        return_format : string, default None
            'recarray' returns values and times as numpy recarray with keys 'value' and 'time'
            None returns values and times as 2D list of elements format (key_value, time)
        
        Returns
        -------
        array of key_value, time database elements between specified time range
        
        Notes
        -----
        For the cases of:
            * st and et arguments, both non-zero : returns (key_value, time) range between times st and et
            * No st argument, no et argument : returns most recent (key_value, time)
            * st or et arguments zero : returns all (key_value, time) in database
            * Only st or et, second argument non-zero : returns error
        """
        if not self._r.exists(key): raise KeyError
        if st is None and et is None:
            ret_list = self._strip(self._r.zrange(key,-1,-1)[0])
        elif st == 0 or et == 0:
            ret_list = [self._strip(str_val) for str_val in self._r.zrange(key,0,-1)]
        else:
            packed_st = struct.pack('>d',float(st))
            packed_et = struct.pack('>d',float(et))
            ret_vals = self._r.zrangebylex(key,"[{}".format(packed_st),"[{}".format(packed_et))
<<<<<<< HEAD
            return [self._strip(str_val) for str_val in ret_vals]

class ArgumentParser(argparse.ArgumentParser):
    """Argument parser that can load defaults from a telescope state. It can be
    used as a drop-in replacement for `argparse.ArgumentParser`. It adds the
    options `--telstate` and `--name`. The first takes the hostname of a
    telescope state repository (optionally with a port). If specified,
    `parse_args` will first connect to this host and fetch defaults (which
    override the defaults specified by `add_argument`). The telescope state
    will also be available in the returned `argparse.Namespace`.

    If `name` is specified, it consists of a dot-separated list of
    identifiers, specifying a path through a tree of dictionaries of config.
    For example, `foo.0` will cause configuration to be searched in
    `config`, `config["foo"]` and `config["foo"]["0"]`. If configuration is
    found in multiple places, the most specific location will be used first.
    It is not an error for one of these dictionaries not to exist, but it is
    an error if a name is found but is not a dictionary.

    Parameters
    ----------
    config_key : str, optional
        Name of the config dictionary within the telescope state (default: `config`)
    """
    def __init__(self, *args, **kwargs):
        self.config_key = kwargs.pop('config_key', 'config')
        super(ArgumentParser, self).__init__(*args, **kwargs)
        self.add_argument('--telstate', type=TelescopeState, help='Telescope state repository from which to retrieve config', metavar='HOST[:PORT]')
        self.add_argument('--name', type=str, default='', help='Name of this process for telescope state configuration')
        self.config_keys = set()

    def add_argument(self, *args, **kwargs):
        action = super(ArgumentParser, self).add_argument(*args, **kwargs)
        # Check if we have finished initialising ourself yet
        if hasattr(self, 'config_keys'):
            if action.dest is not None and action.dest is not argparse.SUPPRESS:
                self.config_keys.add(action.dest)
        return action

    def _load_defaults(self, namespace, telstate, name):
        config_dict = telstate.get(self.config_key, {})
        parts = name.split('.')
        cur = config_dict
        dicts = [cur]
        for part in parts:
            cur = cur.get(part)
            if cur is None:
                break
            dicts.append(cur)

        # Go from most specific to most general, so that specific values
        # take precedence.
        for cur in reversed(dicts):
            for key in self.config_keys:
                if key in cur and not hasattr(namespace, key):
                    setattr(namespace, key, cur[key])

    def parse_known_args(self, args=None, namespace=None):
        if namespace is None:
            namespace = argparse.Namespace()
        config_parser = argparse.ArgumentParser(add_help=False)
        config_parser.add_argument('--telstate', type=TelescopeState)
        config_parser.add_argument('--name', type=str, default='')
        try:
            config_args, other = config_parser.parse_known_args(args)
        except argparse.ArgumentError:
            other = args
        else:
            if config_args.telstate is not None:
                namespace.telstate = config_args.telstate
                namespace.name = config_args.name
                self._load_defaults(namespace, config_args.telstate, config_args.name)
        return super(ArgumentParser, self).parse_known_args(other, namespace)
=======
            ret_list = [self._strip(str_val) for str_val in ret_vals]
            
        if return_format is not 'recarray':
            return ret_list
        else:
            val_shape = np.array(np.atleast_2d(ret_list)[0][0]).shape
            val_type = np.array(np.atleast_2d(ret_list)[0][0]).dtype
            return np.array(ret_list, dtype=[('value', val_type, val_shape), ('time', np.float)])
>>>>>>> 4244f11f
<|MERGE_RESOLUTION|>--- conflicted
+++ resolved
@@ -3,12 +3,9 @@
 import time
 import cPickle
 import logging
-<<<<<<< HEAD
 import argparse
 from .endpoint import Endpoint, endpoint_parser
-=======
 import numpy as np
->>>>>>> 4244f11f
 
 logger = logging.getLogger(__name__)
 
@@ -154,8 +151,14 @@
             packed_st = struct.pack('>d',float(st))
             packed_et = struct.pack('>d',float(et))
             ret_vals = self._r.zrangebylex(key,"[{}".format(packed_st),"[{}".format(packed_et))
-<<<<<<< HEAD
-            return [self._strip(str_val) for str_val in ret_vals]
+            ret_list = [self._strip(str_val) for str_val in ret_vals]
+
+        if return_format is not 'recarray':
+            return ret_list
+        else:
+            val_shape = np.array(np.atleast_2d(ret_list)[0][0]).shape
+            val_type = np.array(np.atleast_2d(ret_list)[0][0]).dtype
+            return np.array(ret_list, dtype=[('value', val_type, val_shape), ('time', np.float)])
 
 class ArgumentParser(argparse.ArgumentParser):
     """Argument parser that can load defaults from a telescope state. It can be
@@ -227,14 +230,4 @@
                 namespace.telstate = config_args.telstate
                 namespace.name = config_args.name
                 self._load_defaults(namespace, config_args.telstate, config_args.name)
-        return super(ArgumentParser, self).parse_known_args(other, namespace)
-=======
-            ret_list = [self._strip(str_val) for str_val in ret_vals]
-            
-        if return_format is not 'recarray':
-            return ret_list
-        else:
-            val_shape = np.array(np.atleast_2d(ret_list)[0][0]).shape
-            val_type = np.array(np.atleast_2d(ret_list)[0][0]).dtype
-            return np.array(ret_list, dtype=[('value', val_type, val_shape), ('time', np.float)])
->>>>>>> 4244f11f
+        return super(ArgumentParser, self).parse_known_args(other, namespace)