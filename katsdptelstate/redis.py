--- conflicted
+++ resolved
@@ -22,11 +22,7 @@
 from . import utils
 from .backend import Backend
 from .errors import ConnectionError, ImmutableKeyError
-<<<<<<< HEAD
 from .utils import KeyType, ensure_str, display_str
-from . import compat
-=======
->>>>>>> ec364b11
 try:
     from . import rdb_reader
     from .rdb_reader import BackendCallback
@@ -36,12 +32,8 @@
 
 
 class RedisCallback(BackendCallback):
-<<<<<<< HEAD
-    """RDB callback that stores keys in :class:`redis.StrictRedis`-like client."""
-
-=======
     """RDB callback that stores keys in :class:`redis.Redis`-like client."""
->>>>>>> ec364b11
+
     def __init__(self, client):
         super().__init__()
         self.client = client
