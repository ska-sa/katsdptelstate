--- conflicted
+++ resolved
@@ -14,7 +14,6 @@
       author='Simon Ratcliffe',
       author_email='sratcliffe@ska.ac.za',
       packages=find_packages(),
-<<<<<<< HEAD
       url='https://github.com/ska-sa/katsdptelstate',
       license='Modified BSD',
       classifiers=[
@@ -30,13 +29,8 @@
           'Topic :: Scientific/Engineering :: Astronomy'],
       platforms=['OS Independent'],
       keywords='meerkat ska',
-=======
-      install_requires=['redis>=2.10.5', 'fakeredis>=0.10.1', 'netifaces', 'ipaddress'],
-      tests_require=['mock', 'numpy'],
->>>>>>> e9ae7c4a
       setup_requires=['katversion'],
       use_katversion=True,
-      install_requires=['redis>=2.10.5', 'fakeredis>=0.10.1', 'netifaces',
-                        'ipaddress', 'numpy'],
+      install_requires=['redis>=2.10.5', 'fakeredis>=0.10.1', 'netifaces', 'ipaddress'],
       extras_require={'rdb': ['rdbtools', 'python-lzf']},
-      tests_require=['mock', 'rdbtools'])+      tests_require=['mock', 'numpy', 'rdbtools'])