--- conflicted
+++ resolved
@@ -12,13 +12,8 @@
     import pickle
 
 from katsdptelstate import (TelescopeState, InvalidKeyError, ImmutableKeyError,
-<<<<<<< HEAD
                             TimeoutError, CancelledError, NamespaceError,
-                            ArgumentParser)
-=======
-                            TimeoutError, CancelledError, ArgumentParser,
-                            PICKLE_PROTOCOL)
->>>>>>> fe3bd6e0
+                            ArgumentParser, PICKLE_PROTOCOL)
 
 
 class TestSDPTelescopeState(unittest.TestCase):
