from .telescope_state import (TelescopeState, InvalidKeyError, ImmutableKeyError,
<<<<<<< HEAD
                              TimeoutError, CancelledError, NamespaceError,
                              ArgumentParser)
=======
                              TimeoutError, CancelledError, ArgumentParser,
                              PICKLE_PROTOCOL)
>>>>>>> fe3bd6e0

# BEGIN VERSION CHECK
# Get package version when locally imported from repo or via -e develop install
try:
    import katversion as _katversion
except ImportError:
    import time as _time
    __version__ = "0.0+unknown.{}".format(_time.strftime('%Y%m%d%H%M'))
else:
    __version__ = _katversion.get_version(__path__[0])
# END VERSION CHECK<|MERGE_RESOLUTION|>--- conflicted
+++ resolved
@@ -1,11 +1,6 @@
 from .telescope_state import (TelescopeState, InvalidKeyError, ImmutableKeyError,
-<<<<<<< HEAD
                               TimeoutError, CancelledError, NamespaceError,
-                              ArgumentParser)
-=======
-                              TimeoutError, CancelledError, ArgumentParser,
-                              PICKLE_PROTOCOL)
->>>>>>> fe3bd6e0
+                              ArgumentParser, PICKLE_PROTOCOL)
 
 # BEGIN VERSION CHECK
 # Get package version when locally imported from repo or via -e develop install
