#!/usr/bin/env python

################################################################################
# Copyright (c) 2015-2019, National Research Foundation (Square Kilometre Array)
#
# Licensed under the BSD 3-Clause License (the "License"); you may not use
# this file except in compliance with the License. You may obtain a copy
# of the License at
#
#   https://opensource.org/licenses/BSD-3-Clause
#
# Unless required by applicable law or agreed to in writing, software
# distributed under the License is distributed on an "AS IS" BASIS,
# WITHOUT WARRANTIES OR CONDITIONS OF ANY KIND, either express or implied.
# See the License for the specific language governing permissions and
# limitations under the License.
################################################################################

import os.path

from setuptools import setup, find_packages


here = os.path.dirname(__file__)
readme = open(os.path.join(here, 'README.rst')).read()
news = open(os.path.join(here, 'NEWS.rst')).read()
long_description = readme + '\n\n' + news

setup(name='katsdptelstate',
      description='Karoo Array Telescope - Telescope State Client',
      long_description=long_description,
      author='Simon Ratcliffe',
      author_email='sratcliffe@ska.ac.za',
      packages=find_packages(),
      url='https://github.com/ska-sa/katsdptelstate',
      license='Modified BSD',
      classifiers=[
          'Development Status :: 4 - Beta',
          'Intended Audience :: Developers',
          'License :: OSI Approved :: BSD License',
          'Operating System :: OS Independent',
          'Programming Language :: Python',
          'Programming Language :: Python :: 2',
          'Programming Language :: Python :: 2.7',
          'Programming Language :: Python :: 3',
          'Programming Language :: Python :: 3.3',
          'Programming Language :: Python :: 3.4',
          'Programming Language :: Python :: 3.5',
          'Programming Language :: Python :: 3.6',
          'Programming Language :: Python :: 3.7',
          'Topic :: Software Development :: Libraries :: Python Modules',
          'Topic :: Scientific/Engineering :: Astronomy'],
      platforms=['OS Independent'],
      keywords='meerkat ska',
      python_requires='>=2.7, !=3.0.*, !=3.1.*, !=3.2.*, <4',
      setup_requires=['katversion'],
      use_katversion=True,
<<<<<<< HEAD
      install_requires=['redis>=2.10.5',
                        'netifaces', "ipaddress; python_version<'3'", 'msgpack', 'numpy'],
      extras_require={'rdb': ['rdbtools', 'python-lzf'],
                      'fakeredis': ['fakeredis>=0.10.2']},
      tests_require=['mock', 'rdbtools', 'six', 'fakeredis>=1.0.1'])
=======
      install_requires=['redis>=2.10.5', 'fakeredis>=0.10.2,<1.0', 'six>=1.12',
                        'netifaces', 'ipaddress', 'msgpack', 'numpy'],
      extras_require={'rdb': ['rdbtools', 'python-lzf']},
      tests_require=['mock', 'rdbtools'])
>>>>>>> d71c6cd5
<|MERGE_RESOLUTION|>--- conflicted
+++ resolved
@@ -55,15 +55,8 @@
       python_requires='>=2.7, !=3.0.*, !=3.1.*, !=3.2.*, <4',
       setup_requires=['katversion'],
       use_katversion=True,
-<<<<<<< HEAD
-      install_requires=['redis>=2.10.5',
-                        'netifaces', "ipaddress; python_version<'3'", 'msgpack', 'numpy'],
+      install_requires=['redis>=2.10.5', 'six>=1.12', 'netifaces',
+                        "ipaddress; python_version<'3'", 'msgpack', 'numpy'],
       extras_require={'rdb': ['rdbtools', 'python-lzf'],
                       'fakeredis': ['fakeredis>=0.10.2']},
-      tests_require=['mock', 'rdbtools', 'six', 'fakeredis>=1.0.1'])
-=======
-      install_requires=['redis>=2.10.5', 'fakeredis>=0.10.2,<1.0', 'six>=1.12',
-                        'netifaces', 'ipaddress', 'msgpack', 'numpy'],
-      extras_require={'rdb': ['rdbtools', 'python-lzf']},
-      tests_require=['mock', 'rdbtools'])
->>>>>>> d71c6cd5
+      tests_require=['mock', 'rdbtools', 'fakeredis>=1.0.1'])