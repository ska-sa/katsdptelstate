################################################################################
# Copyright (c) 2015-2019, National Research Foundation (Square Kilometre Array)
#
# Licensed under the BSD 3-Clause License (the "License"); you may not use
# this file except in compliance with the License. You may obtain a copy
# of the License at
#
#   https://opensource.org/licenses/BSD-3-Clause
#
# Unless required by applicable law or agreed to in writing, software
# distributed under the License is distributed on an "AS IS" BASIS,
# WITHOUT WARRANTIES OR CONDITIONS OF ANY KIND, either express or implied.
# See the License for the specific language governing permissions and
# limitations under the License.
################################################################################

"""Tests for the asynchronous Telescope State client."""

import asyncio
from unittest import mock

import aioredis
import asynctest
import async_timeout
import numpy as np
import fakeredis.aioredis

import katsdptelstate
from katsdptelstate import ImmutableKeyError, encode_value, KeyType, ENCODING_MSGPACK
from katsdptelstate.aio import TelescopeState
from katsdptelstate.aio.memory import MemoryBackend
from katsdptelstate.aio.redis import RedisBackend


class TestTelescopeState(asynctest.TestCase):
    async def setUp(self) -> None:
        self.ts = await self.make_telescope_state()
        self.ns = self.ts.view('ns')

    async def tearDown(self) -> None:
        self.ts.backend.close()
        await self.ts.backend.wait_closed()

    async def make_telescope_state(self) -> TelescopeState:
        return TelescopeState()

    def test_bad_construct(self) -> None:
        with self.assertRaises(ValueError):
            TelescopeState(self.ts.backend, base=self.ts)

    def test_namespace(self) -> None:
        self.assertEqual(self.ts.prefixes, ('',))
        self.assertEqual(self.ns.prefixes, ('ns_', ''))
        ns2 = self.ns.view(b'ns_child_grandchild')
        self.assertEqual(ns2.prefixes, ('ns_child_grandchild_', 'ns_', ''))
        self.assertEqual(ns2.root().prefixes, ('',))
        ns_excl = self.ns.view('exclusive', exclusive=True)
        self.assertEqual(ns_excl.prefixes, ('exclusive_',))

    async def test_basic_add(self) -> None:
        await self.ts.add('test_key', 1234.5)
        self.assertEqual(await self.ts['test_key'], 1234.5)

        await self.ts.delete('test_key')
        with self.assertRaises(KeyError):
            await self.ts['test_key']

    async def test_namespace_add(self) -> None:
        await self.ns.add('test_key', 1234.5)
        self.assertEqual(await self.ns['test_key'], 1234.5)
        self.assertEqual(await self.ts[self.ts.join('ns', 'test_key')], 1234.5)
        with self.assertRaises(KeyError):
            await self.ts['test_key']

    async def test_delete(self) -> None:
        await self.ts.add('test_key', 1234.5)
        self.assertTrue(await self.ts.exists('test_key'))
        await self.ts.delete('test_key')
        await self.ts.delete('test_key')
        self.assertFalse(await self.ts.exists('test_key'))

    async def test_namespace_delete(self) -> None:
        await self.ts.add('parent_key', 1234.5)
        await self.ns.add('child_key', 2345.6)
        await self.ns.delete('child_key')
        await self.ns.delete('parent_key')
        self.assertEqual(await self.ts.keys(), [])

    async def test_clear(self) -> None:
        await self.ts.add('test_key', 1234.5)
        await self.ts.add('test_key_rt', 2345.6)
        await self.ts.clear()
        self.assertEqual(await self.ts.keys(), [])

    async def test_get_default(self) -> None:
        self.assertIsNone(await self.ts.get('foo'))
        self.assertEqual(await self.ts.get('foo', 'bar'), 'bar')

    async def test_get_return_encoded(self) -> None:
        for immutable in [True, False]:
            x = np.array([(1.0, 2), (3.0, 4)], dtype=[('x', float), ('y', int)])
            await self.ts.add('test_key_rt', x, immutable=True)
            x_decoded = await self.ts.get('test_key_rt')
            self.assertTrue((x_decoded == x).all())
            x_encoded = await self.ts.get('test_key_rt', return_encoded=True)
            self.assertEqual(x_encoded, encode_value(x))
            await self.ts.delete('test_key_rt')

    async def test_get_range_return_encoded(self) -> None:
        test_values = ['Test Value: {}'.format(x) for x in range(5)]
        for i, test_value in enumerate(test_values):
            await self.ts.add('test_key', test_value, i)
        stored_values = await self.ts.get_range('test_key', st=0)
        self.assertEqual(stored_values[2][0], test_values[2])
        stored_values_pickled = await self.ts.get_range('test_key', st=0, return_encoded=True)
        self.assertEqual(stored_values_pickled[2][0], encode_value(test_values[2]))
        # check timestamp
        self.assertEqual(stored_values_pickled[2][1], 2)

    async def test_immutable(self) -> None:
        await self.ts.add('test_immutable', 1234.5, immutable=True)
        with self.assertRaises(ImmutableKeyError):
            await self.ts.add('test_immutable', 1234.5)
        with self.assertRaises(ImmutableKeyError):
            await self.ts.add('test_immutable', 5432.1, immutable=True)
        with self.assertRaises(ImmutableKeyError):
            await self.ts.set_indexed('test_immutable', 1234.5, 1234.5)

    async def test_immutable_same_value(self) -> None:
        await self.ts.add('test_immutable', 1234.5, immutable=True)
        await self.ts.add('test_mutable', 1234.5)
        with self.assertRaises(ImmutableKeyError):
            await self.ts.add('test_mutable', 2345.6, immutable=True)

    async def test_immutable_same_value_str(self) -> None:
        with mock.patch('katsdptelstate.encoding._allow_pickle', True), \
                mock.patch('katsdptelstate.encoding._warn_on_pickle', False):
            await self.ts.add('test_bytes', b'caf\xc3\xa9', immutable=True)
            await self.ts.add('test_bytes', b'caf\xc3\xa9', immutable=True)
            await self.ts.add('test_bytes', 'café', immutable=True)
            with self.assertRaises(ImmutableKeyError):
                await self.ts.add('test_bytes', b'cafe', immutable=True)
            with self.assertRaises(ImmutableKeyError):
                await self.ts.add('test_bytes', 'cafe', immutable=True)
            await self.ts.add('test_unicode', 'ümlaut', immutable=True)
            await self.ts.add('test_unicode', 'ümlaut', immutable=True)
            await self.ts.add('test_unicode', b'\xc3\xbcmlaut', immutable=True)
            with self.assertRaises(ImmutableKeyError):
                await self.ts.add('test_unicode', b'umlaut', immutable=True)
            with self.assertRaises(ImmutableKeyError):
                await self.ts.add('test_unicode', 'umlaut', immutable=True)
            # Test with a binary string that isn't valid UTF-8
            await self.ts.add('test_binary', b'\x00\xff', immutable=True)
            await self.ts.add('test_binary', b'\x00\xff', immutable=True)
            # Test Python 2/3 interop by directly injecting the pickled values
            await self.ts.backend.set_immutable(b'test_2', b"S'hello'\np1\n.")
            await self.ts.backend.set_immutable(b'test_3', b'Vhello\np0\n.')
            await self.ts.add('test_2', 'hello', immutable=True)
            await self.ts.add('test_3', 'hello', immutable=True)
            # Test handling of the case where the old value cannot be decoded
            # Empty string is never valid encoding
            await self.ts.backend.set_immutable(b'test_failed_decode', b'')
            with self.assertRaisesRegex(ImmutableKeyError, 'failed to decode the previous value'):
                await self.ts.add('test_failed_decode', '', immutable=True)

    async def test_immutable_none(self) -> None:
        await self.ts.add('test_none', None, immutable=True)
        self.assertIsNone(await self.ts.get('test_none'))
        self.assertIsNone(await self.ts.get('test_none', 'not_none'))
        self.assertIsNone(await self.ts['test_none'])

    async def test_immutable_wrong_type(self) -> None:
        await self.ts.add('test_mutable', 5)
        await self.ts.add('test_indexed', 5, 5)
        with self.assertRaises(ImmutableKeyError):
            await self.ts.add('test_mutable', 5, immutable=True)
        with self.assertRaises(ImmutableKeyError):
            await self.ts.add('test_indexed', 5, immutable=True)

    async def test_namespace_immutable(self) -> None:
        await self.ts.add('parent_immutable', 1234.5, immutable=True)
        await self.ns.add('child_immutable', 2345.5, immutable=True)
        with self.assertRaises(KeyError):
            await self.ts['child_immutable']
        self.assertEqual(await self.ns.get('child_immutable'), 2345.5)
        self.assertEqual(await self.ns.get('parent_immutable'), 1234.5)

    async def test_key_type(self) -> None:
        await self.ts.add('parent_immutable', 1, immutable=True)
        await self.ns.add('child_immutable', 2, immutable=True)
        await self.ts.add('parent', 3)
        await self.ns.add('child', 4)
        await self.ts.set_indexed('parent_indexed', 'a', 1)
        await self.ns.set_indexed('child_indexed', 'b', 2)

        self.assertEqual(await self.ts.key_type('parent_immutable'), KeyType.IMMUTABLE)
        self.assertEqual(await self.ts.key_type('parent'), KeyType.MUTABLE)
        self.assertEqual(await self.ts.key_type('parent_indexed'), KeyType.INDEXED)
        self.assertEqual(await self.ts.key_type('child_immutable'), None)
        self.assertEqual(await self.ts.key_type('child'), None)
        self.assertEqual(await self.ts.key_type('not_a_key'), None)

        self.assertEqual(await self.ns.key_type('parent_immutable'), KeyType.IMMUTABLE)
        self.assertEqual(await self.ns.key_type('parent'), KeyType.MUTABLE)
        self.assertEqual(await self.ns.key_type('parent_indexed'), KeyType.INDEXED)
        self.assertEqual(await self.ns.key_type('child_immutable'), KeyType.IMMUTABLE)
        self.assertEqual(await self.ns.key_type('child'), KeyType.MUTABLE)
        self.assertEqual(await self.ns.key_type('child_indexed'), KeyType.INDEXED)
        self.assertEqual(await self.ns.key_type('not_a_key'), None)

    async def test_keys(self) -> None:
        await self.ts.add('key1', 'a')
        await self.ns.add('key2', 'b')
        await self.ns.add(b'key2', 'c')
        await self.ts.add(b'immutable', 'd', immutable=True)
        self.assertEqual(await self.ts.keys(), ['immutable', 'key1', 'ns_key2'])
        self.assertEqual(await self.ts.keys('ns_*'), ['ns_key2'])

    async def test_complex_store(self) -> None:
        x = np.array([(1.0, 2), (3.0, 4)], dtype=[('x', float), ('y', int)])
        await self.ts.add('test_key', x)
        self.assertTrue((await self.ts['test_key'] == x).all())

    async def test_exists(self) -> None:
        await self.ts.add('test_key', 1234.5)
        self.assertTrue(await self.ts.exists('test_key'))
        self.assertFalse(await self.ts.exists('nonexistent_test_key'))

    async def test_time_range(self) -> None:
        await self.ts.delete('test_key')
        await self.ts.add('test_key', 8192, 1)
        await self.ts.add('test_key', 16384, 2)
        await self.ts.add('test_key', 4096, 3)
        await self.ts.add('test_key', 2048, 4)
        await self.ts.add('test_immutable', 12345, immutable=True)
        self.assertEqual([(2048, 4)], await self.ts.get_range('test_key'))
        self.assertEqual([(16384, 2)], await self.ts.get_range('test_key', et=3))
        self.assertEqual([(8192, 1), (16384, 2), (4096, 3)],
                         await self.ts.get_range('test_key', st=2, et=4, include_previous=True))
        self.assertEqual([(8192, 1), (16384, 2), (4096, 3), (2048, 4)],
                         await self.ts.get_range('test_key', st=0))
        self.assertEqual([(8192, 1), (16384, 2), (4096, 3)],
                         await self.ts.get_range('test_key', st=0, et=3.5))
        self.assertEqual([(8192, 1)], await self.ts.get_range('test_key', st=-1, et=1.5))
        self.assertEqual([(16384, 2), (4096, 3), (2048, 4)],
                         await self.ts.get_range('test_key', st=2))
        self.assertEqual([(8192, 1)], await self.ts.get_range('test_key', et=1.5))
        self.assertEqual([], await self.ts.get_range('test_key', 3.5, 1.5))
        self.assertEqual([], await self.ts.get_range('test_key', et=-0.))
        self.assertEqual([(8192, 1), (16384, 2), (4096, 3), (2048, 4)],
                         await self.ts.get_range('test_key', st=1.5, include_previous=True))
        self.assertEqual([(2048, 4)],
                         await self.ts.get_range('test_key', st=5, et=6, include_previous=True))
        self.assertEqual([(8192, 1), (16384, 2), (4096, 3)],
                         await self.ts.get_range('test_key', st=2, et=4, include_previous=True))
        with self.assertRaises(KeyError):
            await self.ts.get_range('not_a_key')
        with self.assertRaises(ImmutableKeyError):
            await self.ts.get_range('test_immutable')

    async def test_time_range_include_end(self) -> None:
        await self.ts.add('test_key', 1234, 0)
        await self.ts.add('test_key', 8192, 1)
        await self.ts.add('test_key', 16384, 2)
        await self.ts.add('test_key', 4096, 3)
        await self.ts.add('test_key', 2048, 4)
        self.assertEqual([], await self.ts.get_range('test_key', st=1.5, et=1.5, include_end=True))
        self.assertEqual([(1234, 0)],
                         await self.ts.get_range('test_key', st=0.0, et=0.0, include_end=True))
        self.assertEqual([(1234, 0)],
                         await self.ts.get_range('test_key', st=0.0, et=-0.0, include_end=True))
        self.assertEqual([(4096, 3), (2048, 4)],
                         await self.ts.get_range('test_key', st=3, et=4, include_end=True))
        # include_previous tests
        self.assertEqual([(8192, 1), (16384, 2)],
                         await self.ts.get_range('test_key', et=2, include_end=True))
        self.assertEqual([(8192, 1), (16384, 2), (4096, 3)],
                         await self.ts.get_range('test_key', st=2, et=3,
                                                 include_previous=True, include_end=True))

    async def test_add_duplicate(self) -> None:
        await self.ts.add('test_key', 'value', 1234.5)
        await self.ts.add('test_key', 'value', 1234.5)
        self.assertEqual([('value', 1234.5)], await self.ts.get_range('test_key', st=0))

    async def test_wait_key_already_done_mutable(self) -> None:
        """Calling wait_key with a condition that is met must return (mutable version)."""
        await self.ts.add('test_key', 123)
        value, timestamp = (await self.ts.get_range('test_key'))[0]
        await self.ts.wait_key('test_key', lambda v, t: v == value and t == timestamp)

    async def test_wait_key_already_done_immutable(self) -> None:
        """Calling wait_key with a condition that is met must return (immutable version)."""
        await self.ts.add('test_key', 123, immutable=True)
        await self.ts.wait_key('test_key', lambda v, t: v == 123 and t is None)

    async def test_wait_key_already_done_indexed(self) -> None:
        """Calling wait_key with a condition that is met must return (indexed version)."""
        await self.ts.set_indexed('test_key', 'idx', 5)
        await self.ts.wait_key('test_key', lambda v, t: v == {'idx': 5} and t is None)

    async def test_wait_key_timeout(self) -> None:
        """wait_key must time out in the given time if the condition is not met"""
        with self.assertRaises(asyncio.TimeoutError):
            with async_timeout.timeout(0.1):
                await self.ts.wait_key('test_key')
        with self.assertRaises(asyncio.TimeoutError):
            with async_timeout.timeout(0.1):
                # Takes a different code path, even though equivalent
                await self.ts.wait_key('test_key', lambda value, ts: True)

    async def _set_key_immutable(self) -> None:
        await asyncio.sleep(0.1)
        await self.ts.set('test_key', 123)

    async def _set_key_mutable(self) -> None:
        await asyncio.sleep(0.1)
        await self.ts.add('test_key', 123, ts=1234567890)

    async def _set_key_indexed(self) -> None:
        await asyncio.sleep(0.1)
        await self.ts.set_indexed('test_key', 'idx', 123)

    async def test_wait_key_delayed(self) -> None:
        """wait_key must succeed with a timeout that does not expire before the condition is met."""
        for (set_key, value, timestamp) in [
                (self._set_key_mutable, 123, 1234567890),
                (self._set_key_immutable, 123, None),
                (self._set_key_indexed, {'idx': 123}, None)]:
            task = asyncio.ensure_future(set_key())
            await self.ts.wait_key('test_key', lambda v, t: v == value and t == timestamp)
            self.assertEqual(value, await self.ts.get('test_key'))
            await task
            await self.ts.delete('test_key')

    async def test_wait_key_delayed_unconditional(self) -> None:
        """wait_key must succeed when given a timeout that does not expire before key appears."""
        for set_key, value in [
                (self._set_key_mutable, 123),
                (self._set_key_immutable, 123),
                (self._set_key_indexed, {'idx': 123})]:
            task = asyncio.ensure_future(set_key())
            await self.ts.wait_key('test_key')
            self.assertEqual(value, await self.ts['test_key'])
            await task
            await self.ts.delete('test_key')

    async def test_wait_key_cancel(self) -> None:
        """wait_key must deal gracefully with cancellation."""
        task = asyncio.ensure_future(self.ts.wait_key('test_key'))
        await asyncio.sleep(0.1)
        task.cancel()
        with self.assertRaises(asyncio.CancelledError):
            await task

    async def test_wait_key_shadow(self) -> None:
        """updates to a shadowed qualified key must be ignored"""
        async def set_key(telstate):
            await asyncio.sleep(0.1)
            await telstate.add('test_key', True, immutable=True)

        ns2 = self.ns.view('ns2')
        # Put a non-matching key into a mid-level namespace
        await self.ns.add('test_key', False)
        # Put a matching key into a shadowed namespace after a delay
        task = asyncio.ensure_future(set_key(self.ts))
        with self.assertRaises(asyncio.TimeoutError):
            with async_timeout.timeout(0.5):
                await ns2.wait_key('test_key', lambda value, ts: value is True)
        await task

        # Put a matching key into a non-shadowed namespace after a delay
        task = asyncio.ensure_future(set_key(ns2))
        with async_timeout.timeout(5):
            await ns2.wait_key('test_key', lambda value, ts: value is True)
        await task

    async def test_wait_key_concurrent(self) -> None:
        task1 = asyncio.ensure_future(self.ts.wait_key('key1'))
        task2 = asyncio.ensure_future(self.ts.wait_key('key2'))
        await asyncio.sleep(0.1)
        self.assertFalse(task1.done())
        self.assertFalse(task2.done())
        await self.ts.add('key1', 1, immutable=True)
        await self.ts.add('key2', 2)
        await task1
        await task2
        # Make sure we unsubscribed. Unsubscriptions are done asynchronously,
        # so we need to sleep a bit to let them take place.
        if isinstance(self.ts.backend, RedisBackend):
            await asyncio.sleep(0.1)
            self.assertEqual(self.ts.backend._pubsub.channels, {})

    async def test_wait_key_concurrent_same(self) -> None:
        task1 = asyncio.ensure_future(self.ts.wait_key('key'))
        task2 = asyncio.ensure_future(self.ts.wait_key('key'))
        await asyncio.sleep(0.1)
        self.assertFalse(task1.done())
        self.assertFalse(task2.done())
        await self.ts.add('key', 1)
        await task1
        await task2
        # Make sure we unsubscribed. Unsubscriptions are done asynchronously,
        # so we need to sleep a bit to let them take place.
        if isinstance(self.ts.backend, RedisBackend):
            await asyncio.sleep(0.1)
            self.assertEqual(self.ts.backend._pubsub.channels, {})

    async def test_wait_indexed_already_done(self) -> None:
        await self.ts.set_indexed('test_key', 'sub_key', 5)
        await self.ts.wait_indexed('test_key', 'sub_key')
        await self.ts.wait_indexed('test_key', 'sub_key', lambda v: v == 5)

    async def test_wait_indexed_timeout(self) -> None:
        await self.ts.set_indexed('test_key', 'sub_key', 5)
        with self.assertRaises(asyncio.TimeoutError):
            with async_timeout.timeout(0.05):
                await self.ts.wait_indexed('test_key', 'sub_key', lambda v: v == 4)
        with self.assertRaises(asyncio.TimeoutError):
            with async_timeout.timeout(0.05):
                await self.ts.wait_indexed('test_key', 'another_key')
        with self.assertRaises(asyncio.TimeoutError):
            with async_timeout.timeout(0.05):
                await self.ts.wait_indexed('not_present', 'sub_key')

    async def test_wait_indexed_delayed(self) -> None:
        async def set_key():
            await asyncio.sleep(0.05)
            await self.ts.set_indexed('test_key', 'foo', 1)
            await asyncio.sleep(0.05)
            await self.ts.set_indexed('test_key', 'bar', 2)
        for condition in [None, lambda value: value == 2]:
            await self.ts.delete('test_key')
            task = asyncio.ensure_future(set_key())
            with async_timeout.timeout(2):
                await self.ts.wait_indexed('test_key', 'bar', condition)
            self.assertEqual(2, await self.ts.get_indexed('test_key', 'bar'))
            await task

    async def test_wait_indexed_cancel(self) -> None:
        task = asyncio.ensure_future(self.ts.wait_indexed('test_key', 'sub_key'))
        await asyncio.sleep(0.1)
        task.cancel()
        with self.assertRaises(asyncio.CancelledError):
            await task

    async def test_wait_indexed_shadow(self) -> None:
        async def set_key(telstate):
            await asyncio.sleep(0.1)
            await telstate.set_indexed('test_key', 'sub_key', 1)

        # Shadow the key that will be set by set_key
        await self.ns.set_indexed('test_key', 'blah', 1)
        task = asyncio.ensure_future(set_key(self.ts))
        with self.assertRaises(asyncio.TimeoutError):
            with async_timeout.timeout(0.2):
                await self.ns.wait_indexed('test_key', 'sub_key')
        await task

    async def test_wait_indexed_wrong_type(self) -> None:
        async def set_key():
            await asyncio.sleep(0.1)
            await self.ts.add('test_key', 'value')

        task = asyncio.ensure_future(set_key())
        with self.assertRaises(ImmutableKeyError):
            await self.ts.wait_indexed('test_key', 'value')
        await task
        # Different code-path when key was already set at the start
        with self.assertRaises(ImmutableKeyError):
            await self.ts.wait_indexed('test_key', 'value')

    async def _test_mixed_unicode_bytes(self, ns, key) -> None:
        await self.ts.clear()
        await ns.add(key, 'value', immutable=True)
        self.assertEqual(await ns.get(key), 'value')
        self.assertTrue(await ns.exists(key))
        self.assertEqual(await ns.key_type(key), KeyType.IMMUTABLE)
        await ns.delete(key)
        await ns.add(key, 'value1', ts=1)
        self.assertEqual(await ns.get_range(key), [('value1', 1.0)])
        await ns.wait_key(key)

    async def test_mixed_unicode_bytes(self) -> None:
        await self._test_mixed_unicode_bytes(self.ts.view(b'ns'), 'test_key')
        await self._test_mixed_unicode_bytes(self.ts.view('ns'), b'test_key')

    async def test_undecodable_bytes_in_key(self) -> None:
        """Gracefully handle non-UTF-8 bytes in keys."""
        key_b = b'undecodable\xff'
        await self.ts.backend.set_immutable(key_b, encode_value('hello'))
        key = [k for k in await self.ts.keys() if k.startswith('undecodable')][0]
        self.assertEqual(await self.ts.get(key), 'hello')
        self.assertEqual(await self.ts.get(key_b), 'hello')
        self.assertEqual(await self.ts.get(key_b[1:]), None)

    async def test_get_indexed(self) -> None:
        await self.ts.set_indexed('test_indexed', 'a', 1)
        await self.ts.set_indexed('test_indexed', (2, 3j), 2)
        self.assertEqual(await self.ts.get_indexed('test_indexed', 'a'), 1)
        self.assertEqual(await self.ts.get_indexed('test_indexed', (2, 3j)), 2)
        self.assertIsNone(await self.ts.get_indexed('test_indexed', 'missing'))
        self.assertIsNone(await self.ts.get_indexed('not_a_key', 'missing'))
        self.assertEqual(await self.ts.get_indexed('test_indexed', 'missing', 'default'), 'default')
        self.assertEqual(await self.ts.get_indexed('not_a_key', 'missing', 'default'), 'default')
        self.assertEqual(await self.ts.get('test_indexed'), {'a': 1, (2, 3j): 2})

    async def test_indexed_return_encoded(self) -> None:
        await self.ts.set_indexed('test_indexed', 'a', 1)
        values = await self.ts.get('test_indexed', return_encoded=True)
        self.assertEqual(values, {
            encode_value('a', encoding=ENCODING_MSGPACK): encode_value(1)
        })
        self.assertEqual(await self.ts.get_indexed('test_indexed', 'a', return_encoded=True),
                         encode_value(1))

    async def test_set_indexed_immutable(self) -> None:
        await self.ts.set_indexed('test_indexed', 'a', 1)
        await self.ts.set_indexed('test_indexed', 'a', 1)  # Same value is okay
        with self.assertRaises(ImmutableKeyError):
            await self.ts.set_indexed('test_indexed', 'a', 2)
        self.assertEqual(await self.ts.get_indexed('test_indexed', 'a'), 1)

    async def test_set_indexed_unhashable(self) -> None:
        with self.assertRaises(TypeError):
            await self.ts.set_indexed('test_indexed', ['list', 'is', 'not', 'hashable'], 0)

    async def test_indexed_wrong_type(self) -> None:
        await self.ts.set('test_immutable', 1)
        await self.ts.add('test_mutable', 2)
        with self.assertRaises(ImmutableKeyError):
            await self.ts.set_indexed('test_immutable', 'a', 1)
        with self.assertRaises(ImmutableKeyError):
            await self.ts.set_indexed('test_mutable', 'a', 1)
        with self.assertRaises(ImmutableKeyError):
            await self.ts.get_indexed('test_immutable', 'a')
        with self.assertRaises(ImmutableKeyError):
            await self.ts.get_indexed('test_mutable', 'a')

    async def test_namespace_indexed(self) -> None:
        await self.ts.set_indexed('test_indexed', 'a', 1)
        self.assertEqual(await self.ns.get('test_indexed'), {'a': 1})
        self.assertEqual(await self.ns.get_indexed('test_indexed', 'a'), 1)
        await self.ns.set_indexed('test_indexed', 'b', 2)
        self.assertEqual(await self.ns.get('test_indexed'), {'b': 2})
        self.assertEqual(await self.ns.get_indexed('test_indexed', 'b'), 2)
        # Namespace key must completely shadow root
        self.assertIsNone(await self.ns.get_indexed('test_indexed', 'a'))


class TestTelescopeStateRedis(TestTelescopeState):
    async def make_telescope_state(self) -> TelescopeState:
        client = fakeredis.aioredis.FakeRedis()
        return TelescopeState(RedisBackend(client))


class TestTelescopeStateRedisFromUrl(TestTelescopeState):
    async def make_telescope_state(self) -> TelescopeState:
<<<<<<< HEAD
        client = fakeredis.aioredis.FakeRedis()
        with asynctest.patch('aioredis.Redis.from_url', return_value=client, autospec=True):
            backend = await RedisBackend.from_url('redis://example.invalid/')
            aioredis.Redis.from_url.assert_called_once_with(
                'redis://example.invalid/', socket_timeout=mock.ANY, health_check_interval=mock.ANY)
=======
        async def make_fakeredis(cls, **kwargs):
            return await fakeredis.aioredis.create_redis_pool()

        with asynctest.patch(
                'aioredis.create_redis_pool',
                side_effect=make_fakeredis,
                autospec=True) as mock_redis:
            backend = await RedisBackend.from_url('redis://example.invalid/')
            mock_redis.assert_called_once_with(
                'redis://example.invalid/', db=None, timeout=mock.ANY
            )
>>>>>>> 5ae72067
        return TelescopeState(backend)


class TestSharedMemoryBackend(asynctest.TestCase):
    def setUp(self) -> None:
        self.async_backend = MemoryBackend()
        self.sync_backend = self.async_backend.to_sync()
        self.async_ts = TelescopeState(self.async_backend)
        self.sync_ts = katsdptelstate.TelescopeState(self.sync_backend)

    async def test_shared(self) -> None:
        self.sync_ts['foo'] = 'bar'
        self.assertEqual(await self.async_ts.get('foo'), 'bar')

    async def test_from_sync(self) -> None:
        ts = TelescopeState(MemoryBackend.from_sync(self.sync_backend))
        self.sync_ts['foo'] = 'bar'
        self.assertEqual(await ts.get('foo'), 'bar')<|MERGE_RESOLUTION|>--- conflicted
+++ resolved
@@ -19,7 +19,6 @@
 import asyncio
 from unittest import mock
 
-import aioredis
 import asynctest
 import async_timeout
 import numpy as np
@@ -556,25 +555,20 @@
 
 class TestTelescopeStateRedisFromUrl(TestTelescopeState):
     async def make_telescope_state(self) -> TelescopeState:
-<<<<<<< HEAD
-        client = fakeredis.aioredis.FakeRedis()
-        with asynctest.patch('aioredis.Redis.from_url', return_value=client, autospec=True):
-            backend = await RedisBackend.from_url('redis://example.invalid/')
-            aioredis.Redis.from_url.assert_called_once_with(
-                'redis://example.invalid/', socket_timeout=mock.ANY, health_check_interval=mock.ANY)
-=======
-        async def make_fakeredis(cls, **kwargs):
-            return await fakeredis.aioredis.create_redis_pool()
+        def make_fakeredis(cls, **kwargs):
+            return fakeredis.aioredis.FakeRedis()
 
         with asynctest.patch(
-                'aioredis.create_redis_pool',
+                'aioredis.Redis.from_url',
                 side_effect=make_fakeredis,
                 autospec=True) as mock_redis:
             backend = await RedisBackend.from_url('redis://example.invalid/')
             mock_redis.assert_called_once_with(
-                'redis://example.invalid/', db=None, timeout=mock.ANY
+                'redis://example.invalid/',
+                db=None,
+                socket_timeout=mock.ANY,
+                health_check_interval=mock.ANY
             )
->>>>>>> 5ae72067
         return TelescopeState(backend)
 
 
